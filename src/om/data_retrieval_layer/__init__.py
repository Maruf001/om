--- conflicted
+++ resolved
@@ -17,6 +17,7 @@
 # a research centre of the Helmholtz Association.
 """
 OM's Data Retrieval Layer.
+
 This package contains OM's Data Retrieval Layer (which manages the retrieval of data
 and data events from various sources). Functions and classes for different detectors,
 facilities and software frameworks are implemented in separate modules in the package.
@@ -49,7 +50,6 @@
 except ModuleNotFoundError:
     pass
 
-<<<<<<< HEAD
 try:
     import asapo_consumer  # type: ignore
     from om.data_retrieval_layer.data_retrieval_asapo import EigerAsapoDataRetrieval
@@ -62,7 +62,4 @@
 except ModuleNotFoundError:
     pass
 
-from om.data_retrieval_layer.frame_retrieval import OmFrameDataRetrieval
-=======
-from .frame_retrieval import OmFrameDataRetrieval
->>>>>>> b48090c6
+from om.data_retrieval_layer.frame_retrieval import OmFrameDataRetrieval