# This file is part of OM.
#
# OM is free software: you can redistribute it and/or modify it under the terms of
# the GNU General Public License as published by the Free Software Foundation, either
# version 3 of the License, or (at your option) any later version.
#
# OM is distributed in the hope that it will be useful, but WITHOUT ANY WARRANTY;
# without even the implied warranty of MERCHANTABILITY or FITNESS FOR A PARTICULAR
# PURPOSE.  See the GNU General Public License for more details.
#
# You should have received a copy of the GNU General Public License along with OM.
# If not, see <http://www.gnu.org/licenses/>.
#
# Copyright 2020 -2021 SLAC National Accelerator Laboratory
#
# Based on OnDA - Copyright 2014-2019 Deutsches Elektronen-Synchrotron DESY,
# a research centre of the Helmholtz Association.
"""
OnDA Monitor for Crystallography.

This module contains an OnDA Monitor for serial x-ray crystallography experiments.
"""
import collections
import sys
import time
from itertools import cycle
from typing import Any, Deque, Dict, Iterator, List, Tuple, Union, cast

import numpy
from numpy.typing import NDArray

from om.algorithms import crystallography as cryst_algs
from om.algorithms import generic as gen_algs
from om.processing_layer import base as pl_base
from om.utils import crystfel_geometry, exceptions, parameters, zmq_monitor
from om.utils.crystfel_geometry import TypeDetector, TypePixelMaps

try:
    import msgpack  # type: ignore
except ImportError:
    raise exceptions.OmMissingDependencyError(
        "The following required module cannot be imported: msgpack"
    )


class CrystallographyProcessing(pl_base.OmProcessing):
    """
    See documentation for the `__init__` function.
    """

    def __init__(self, *, monitor_parameters: parameters.MonitorParams) -> None:
        """
        OnDA Monitor for Crystallography.

        This Processing class implements an OnDA Monitor for serial crystallography
        experiments. The monitor processes detector data frames, optionally applying
        detector calibration, dark correction and gain correction. It then detects
        Bragg peaks in each detector frame using the
        [Peakfinder8PeakDetection][om.algorithms.crystallography.Peakfinder8PeakDetection]
        algorithm, retrieving information about the location, size, intensity, SNR and
        maximum pixel value of each peak. Additionally, the monitor calculates the
        evolution of the hit rate over time. It can also optionally collect examples of
        hit and non-hit calibrated detector data frames. All the information is
        broadcast over a ZMQ socket for visualization by external programs like
        [OM's Crystallography GUI][om.graphical_interfaces.crystallography_gui.CrystallographyGui]
        or
        [OM's Frame Viewer][om.graphical_interfaces.crystallography_frame_viewer.CrystallographyFrameViewer].

        Arguments:

            monitor_parameters: An object storing OM's configuration parameters.
        """
        self._monitor_params = monitor_parameters

    def initialize_processing_node(
        self, *, node_rank: int, node_pool_size: int
    ) -> None:
        """
        Initializes the processing nodes for the Crystallography Monitor.

        This method overrides the corresponding method of the base class: please also
        refer to the documentation of that class for more information.

        This function initializes the correction and peak finding algorithms, plus some
        internal counters.

        Arguments:

            node_rank: The OM rank of the current node, which is an integer that
                unambiguously identifies the current node in the OM node pool.

            node_pool_size: The total number of nodes in the OM pool, including all the
                processing nodes and the collecting node.
        """

        self._pixelmaps: TypePixelMaps = (
            crystfel_geometry.pixel_maps_from_geometry_file(
                filename=self._monitor_params.get_parameter(
                    group="crystallography",
                    parameter="geometry_file",
                    parameter_type=str,
                    required=True,
                )
            )
        )

        self._correction = gen_algs.Correction(
            parameters=self._monitor_params.get_parameter_group(group="correction")
        )

        self._peak_detection: cryst_algs.Peakfinder8PeakDetection = (
            cryst_algs.Peakfinder8PeakDetection(
                parameters=self._monitor_params.get_parameter_group(
                    group="peakfinder8_peak_detection"
                ),
                radius_pixel_map=cast(NDArray[numpy.float_], self._pixelmaps["radius"]),
            )
        )

        binning: Union[bool, None] = self._monitor_params.get_parameter(
            group="crystallography",
            parameter="binning",
            parameter_type=bool,
<<<<<<< HEAD
            required=False,
        )
        self._binning: Union[gen_algs.Binning, None]
        if binning:
            self._binning = gen_algs.Binning(
                parameters=self._monitor_params.get_parameter_group(
                    group="binning"
                ),
            )
            self._peak_detection.set_peakfinder8_info(
                self._binning.get_binned_layout_info()
            )
            self._peak_detection.set_bad_pixel_mask(
                self._binning.bin_bad_pixel_mask(
                    self._peak_detection.get_bad_pixel_mask()
                )
            )
            self._peak_detection.set_radius_pixel_map(
                self._binning.bin_pixel_maps(self._pixelmaps)["radius"]
            )
        else:
            self._binning = None
=======
        )
        if binning is None:
            self._binning: Union[gen_algs.Binning, None] = None
        else:
            self._binning = gen_algs.Binning(
                parameters=self._monitor_params.get_parameter_group(group="binning"),
            )
            binning_before_peakfinding: Union[
                bool, None
            ] = self._monitor_params.get_parameter(
                group="crystallography",
                parameter="binning_before_peakfinding",
                parameter_type=bool,
            )
            if binning_before_peakfinding is None:
                self._binning_before_peakfinding: bool = True
            else:
                self._binning_before_peakfinding = binning_before_peakfinding
            if self._binning_before_peakfinding:
                self._peak_detection.set_peakfinder8_info(
                    self._binning.get_binned_layout_info()
                )
                self._peak_detection.set_bad_pixel_mask(
                    self._binning.bin_bad_pixel_mask(
                        mask=self._peak_detection.get_bad_pixel_mask()
                    )
                )
                self._peak_detection.set_radius_pixel_map(
                    cast(
                        NDArray[numpy.float_],
                        self._binning.bin_pixel_maps(pixel_maps=self._pixelmaps)[
                            "radius"
                        ],
                    )
                )
            self._data_shape = self._binning.get_binned_data_shape()

        pump_probe_experiment: Union[bool, None] = self._monitor_params.get_parameter(
            group="crystallography",
            parameter="pump_probe_experiment",
            parameter_type=bool,
        )
        if pump_probe_experiment is None:
            self._pump_probe_experiment: bool = False
        else:
            self._pump_probe_experiment = pump_probe_experiment

        self._send_hit_frame: bool = False
        self._send_non_hit_frame: bool = False
>>>>>>> 184b730d

        self._min_num_peaks_for_hit: int = self._monitor_params.get_parameter(
            group="crystallography",
            parameter="min_num_peaks_for_hit",
            parameter_type=int,
            required=True,
        )
        self._max_num_peaks_for_hit: int = self._monitor_params.get_parameter(
            group="crystallography",
            parameter="max_num_peaks_for_hit",
            parameter_type=int,
            required=True,
        )

        print(f"Processing node {node_rank} starting")
        sys.stdout.flush()

    def initialize_collecting_node(
        self, *, node_rank: int, node_pool_size: int
    ) -> None:
        """
        Initializes the collecting node for the Crystallography Monitor.

        This method overrides the corresponding method of the base class: please also
        refer to the documentation of that class for more information.

        This function initializes the data accumulation algorithms and the storage
        buffers used to compute statistics on the detected Bragg peaks. Additionally,
        it prepares the data broadcasting socket to send data to external programs.

        Arguments:

            node_rank: The OM rank of the current node, which is an integer that
                unambiguously identifies the current node in the OM node pool.

            node_pool_size: The total number of nodes in the OM pool, including all the
                processing nodes and the collecting node.
        """
        self._speed_report_interval: int = self._monitor_params.get_parameter(
            group="crystallography",
            parameter="speed_report_interval",
            parameter_type=int,
            required=True,
        )

        self._data_broadcast_interval: int = self._monitor_params.get_parameter(
            group="crystallography",
            parameter="data_broadcast_interval",
            parameter_type=int,
            required=True,
        )

        self._geometry_is_optimized: bool = self._monitor_params.get_parameter(
            group="crystallography",
            parameter="geometry_is_optimized",
            parameter_type=bool,
            required=True,
        )

        geometry: TypeDetector
        self._geometry, _, __ = crystfel_geometry.load_crystfel_geometry(
            filename=self._monitor_params.get_parameter(
                group="crystallography",
                parameter="geometry_file",
                parameter_type=str,
                required=True,
            )
        )
        self._pixelmaps = crystfel_geometry.compute_pix_maps(geometry=self._geometry)

        binning: Union[bool, None] = self._monitor_params.get_parameter(
            group="crystallography",
            parameter="binning",
            parameter_type=bool,
<<<<<<< HEAD
            required=False,
        )
        self._binning: Union[gen_algs.Binning, None]
        if binning:
            self._binning = gen_algs.Binning(
                parameters=self._monitor_params.get_parameter_group(
                    group="binning"
                ),
            )
            self._pixelmaps = self._binning.bin_pixel_maps(self._pixelmaps)
        else:
            self._binning = None

        # Theoretically, the pixel size and coffset could be different for every panel
        # of the detector. Currently, the pixel size and coffset of the first module
        # are taken as the pixel size and coffset of the whole detector.
=======
        )
        if binning is None:
            self._binning = None
        else:
            self._binning = gen_algs.Binning(
                parameters=self._monitor_params.get_parameter_group(group="binning"),
            )
            self._pixelmaps = self._binning.bin_pixel_maps(pixel_maps=self._pixelmaps)
            self._data_shape = self._binning.get_binned_data_shape()

        pump_probe_experiment: Union[bool, None] = self._monitor_params.get_parameter(
            group="crystallography",
            parameter="pump_probe_experiment",
            parameter_type=bool,
        )
        if pump_probe_experiment is None:
            self._pump_probe_experiment = False
        else:
            self._pump_probe_experiment = pump_probe_experiment

        # Theoretically, the pixel size could be different for every module of the
        # detector. The pixel size of the first module is taken as the pixel size
        # of the whole detector.
>>>>>>> 184b730d
        self._pixel_size: float = self._geometry["panels"][
            tuple(self._geometry["panels"].keys())[0]
        ]["res"]
        if self._binning is not None:
            self._pixel_size /= self._binning.get_bin_size()
        self._first_panel_coffset: float = self._geometry["panels"][
            list(self._geometry["panels"].keys())[0]
        ]["coffset"]

        self._running_average_window_size: int = self._monitor_params.get_parameter(
            group="crystallography",
            parameter="running_average_window_size",
            parameter_type=int,
            required=True,
        )

        self._hit_rate_running_window: Deque[float] = collections.deque(
            [0.0] * self._running_average_window_size,
            maxlen=self._running_average_window_size,
        )
        self._avg_hit_rate: int = 0
        self._num_hits: int = 0
        self._hit_rate_timestamp_history: Deque[float] = collections.deque(
            5000 * [0.0], maxlen=5000
        )
        self._hit_rate_history: Deque[float] = collections.deque(
            5000 * [0.0], maxlen=5000
        )

        if self._pump_probe_experiment is True:
            self._hit_rate_running_window_dark: Deque[float] = collections.deque(
                [0.0] * self._running_average_window_size,
                maxlen=self._running_average_window_size,
            )
            self._avg_hit_rate_dark: int = 0
            self._hit_rate_timestamp_history_dark: Deque[float] = collections.deque(
                5000 * [0.0], maxlen=5000
            )
            self._hit_rate_history_dark: Deque[float] = collections.deque(
                5000 * [0.0], maxlen=5000
            )

        y_minimum: int = (
            2
            * int(max(abs(self._pixelmaps["y"].max()), abs(self._pixelmaps["y"].min())))
            + 2
        )
        x_minimum: int = (
            2
            * int(max(abs(self._pixelmaps["x"].max()), abs(self._pixelmaps["x"].min())))
            + 2
        )
        visual_img_shape: Tuple[int, int] = (y_minimum, x_minimum)
        self._img_center_x: int = int(visual_img_shape[1] / 2)
        self._img_center_y: int = int(visual_img_shape[0] / 2)
        pixelmap_x_int: NDArray[numpy.int_] = self._pixelmaps["x"].astype(int)
        self._visual_pixelmap_x: NDArray[numpy.int_] = (
            pixelmap_x_int + visual_img_shape[1] // 2 - 1
        ).flatten()
        pixelmap_y_int: NDArray[numpy.int_] = self._pixelmaps["y"].astype(int)
        self._visual_pixelmap_y: NDArray[numpy.int_] = (
            pixelmap_y_int + visual_img_shape[0] // 2 - 1
        ).flatten()
        self._virt_powd_plot_img: NDArray[numpy.int_] = numpy.zeros(
            visual_img_shape, dtype=numpy.int32
        )
        self._frame_data_img: NDArray[numpy.float_] = numpy.zeros(
            visual_img_shape, dtype=numpy.float32
        )

        self._hit_frame_sending_interval: Union[
            int, None
        ] = self._monitor_params.get_parameter(
            group="crystallography",
            parameter="hit_frame_sending_interval",
            parameter_type=int,
        )
        self._non_hit_frame_sending_interval: Union[
            int, None
        ] = self._monitor_params.get_parameter(
            group="crystallography",
            parameter="non_hit_frame_sending_interval",
            parameter_type=int,
        )

        self._ranks_for_frame_request: Iterator[int] = cycle(range(1, node_pool_size))
        self._start_timestamp: float = time.time()

        self._data_broadcast_socket: zmq_monitor.ZmqDataBroadcaster = (
            zmq_monitor.ZmqDataBroadcaster(
                parameters=self._monitor_params.get_parameter_group(
                    group="crystallography"
                )
            )
        )

        self._responding_socket: zmq_monitor.ZmqResponder = zmq_monitor.ZmqResponder(
            parameters=self._monitor_params.get_parameter_group(group="crystallography")
        )
        self._request_list: Deque[Tuple[bytes, bytes]] = collections.deque(maxlen=500)

        self._num_events: int = 0
        self._old_time: float = time.time()
        self._time: Union[float, None] = None

        print("Starting the monitor...")
        sys.stdout.flush()

    def process_data(
        self, *, node_rank: int, node_pool_size: int, data: Dict[str, Any]
    ) -> Tuple[Dict[str, Any], int]:
        """
        Processes a detector data frame and extracts Bragg peak information.

        This method overrides the corresponding method of the base class: please also
        refer to the documentation of that class for more information.

        This function processes retrieved data events, calibrating and correcting the
        detector data frames and extracting the Bragg peak information. Finally, it
        prepares the Bragg peak data (and optionally, the detector frame data) for
        transmission to to the collecting node.

        Arguments:

            node_rank: The OM rank of the current node, which is an integer that
                unambiguously identifies the current node in the OM node pool.

            node_pool_size: The total number of nodes in the OM pool, including all the
                processing nodes and the collecting node.

            data: A dictionary containing the data that OM retrieved for the detector
                data frame being processed.

                * The dictionary keys describe the Data Sources for which OM has
                  retrieved data. The keys must match the source names listed in the
                  `required_data` entry of OM's `om` configuration parameter group.

                * The corresponding dictionary values must store the the data that OM
                  retrieved for each of the Data Sources.

        Returns:

            A tuple with two entries. The first entry is a dictionary storing the
            processed data that should be sent to the collecting node. The second entry
            is the OM rank number of the node that processed the information.
        """

        processed_data: Dict[str, Any] = {}
<<<<<<< HEAD
        corrected_detector_data: numpy.ndarray = self._correction.apply_correction(
            data=data["detector_data"]
        )
        if self._binning is not None:
            binned_detector_data = self._binning.apply_binning(corrected_detector_data)
        else:
            binned_detector_data = corrected_detector_data
=======
        corrected_detector_data: NDArray[
            numpy.float_
        ] = self._correction.apply_correction(data=data["detector_data"])
        if self._binning is not None and self._binning_before_peakfinding:
            binned_detector_data = self._binning.bin_detector_data(
                data=corrected_detector_data
            )
        else:
            binned_detector_data = corrected_detector_data

>>>>>>> 184b730d
        peak_list: cryst_algs.TypePeakList = self._peak_detection.find_peaks(
            data=binned_detector_data
        )

        if self._binning is not None and not self._binning_before_peakfinding:
            binned_detector_data = self._binning.bin_detector_data(
                data=corrected_detector_data
            )
            i: int
            bin_size: int = self._binning.get_bin_size()
            for i in range(peak_list["num_peaks"]):
                peak_list["fs"][i] = (peak_list["fs"][i] + 0.5) / bin_size - 0.5
                peak_list["ss"][i] = (peak_list["ss"][i] + 0.5) / bin_size - 0.5

        if "requests" in data:
            if data["requests"] == "hit_frame":
                self._send_hit_frame = True
            if data["requests"] == "non_hit_frame":
                self._send_non_hit_frame = True

        frame_is_hit: bool = (
            self._min_num_peaks_for_hit
            < len(peak_list["intensity"])
            < self._max_num_peaks_for_hit
        )

        processed_data["timestamp"] = data["timestamp"]
        processed_data["frame_is_hit"] = frame_is_hit
        processed_data["detector_distance"] = data["detector_distance"]
        processed_data["beam_energy"] = data["beam_energy"]
        processed_data["event_id"] = data["event_id"]
        processed_data["frame_id"] = data["frame_id"]
        processed_data["data_shape"] = binned_detector_data.shape
<<<<<<< HEAD
        if frame_is_hit:
            processed_data["peak_list"] = peak_list
            if self._hit_frame_sending_interval is not None:
                self._hit_frame_sending_counter += 1
                if self._hit_frame_sending_counter == self._hit_frame_sending_interval:
                    # If the frame is a hit, and if the 'hit_sending_interval'
                    # attribute says that the detector frame data should be sent to
                    # the collecting node, adds the data to the 'processed_data'
                    # dictionary (and resets the counter).
                    processed_data["detector_data"] = binned_detector_data
                    self._hit_frame_sending_counter = 0
=======
        if self._pump_probe_experiment:
            processed_data["optical_laser_active"] = data["optical_laser_active"]

        if frame_is_hit:
            processed_data["peak_list"] = peak_list
            if self._send_hit_frame is True:
                processed_data["detector_data"] = binned_detector_data
                self._send_hit_frame = False
>>>>>>> 184b730d
        else:
            processed_data["peak_list"] = {"fs": [], "ss": [], "intensity": []}
<<<<<<< HEAD
            if self._non_hit_frame_sending_interval is not None:
                self._non_hit_frame_sending_counter += 1
                if (
                    self._non_hit_frame_sending_counter
                    == self._non_hit_frame_sending_interval
                ):
                    # If the frame is a not a hit, and if the 'hit_sending_interval'
                    # attribute says that the detector frame data should be sent to
                    # the collecting node, adds the data to the 'processed_data'
                    # dictionary (and resets the counter).
                    processed_data["detector_data"] = binned_detector_data
                    self._non_hit_frame_sending_counter = 0
=======
            if self._send_non_hit_frame is True:
                processed_data["detector_data"] = binned_detector_data
                self._send_non_hit_frame = False
>>>>>>> 184b730d

        return (processed_data, node_rank)

    def collect_data(
        self,
        *,
        node_rank: int,
        node_pool_size: int,
        processed_data: Tuple[Dict[str, Any], int],
    ) -> Union[Dict[int, Dict[str, Any]], None]:
        """
        Computes statistics on aggregated data and broadcasts them.

        This method overrides the corresponding method of the base class: please also
        refer to the documentation of that class for more information.

        This function collects Bragg peak information (and optionally, frame data) from
        the processing nodes. It computes a rolling average estimation of the hit rate
        and a virtual powder pattern. It then broadcasts the aggregated information
        over a network socket for visualization by external programs.

        Arguments:

            node_rank: The OM rank of the current node, which is an integer that
                unambiguously identifies the current node in the OM node pool.

            node_pool_size: The total number of nodes in the OM pool, including all the
                processing nodes and the collecting node.

            processed_data (Tuple[Dict, int]): A tuple whose first entry is a
                dictionary storing the data received from a processing node, and whose
                second entry is the OM rank number of the node that processed the
                information.
        """
        received_data: Dict[str, Any] = processed_data[0]
        self._num_events += 1
        return_dict: Dict[int, Dict[str, Any]] = {}

        if received_data["frame_is_hit"] is True:
            self._num_hits += 1

        request: Union[
            Tuple[bytes, bytes], None
        ] = self._responding_socket.get_request()
        if request:
            self._request_list.append(request)

        if len(self._request_list) != 0:
            first_request = self._request_list[0]
            if first_request[1] == b"next":
                if received_data["frame_is_hit"] is True:
                    data_to_send: Any = msgpack.packb(
                        {
                            "peak_list": received_data["peak_list"],
                            "beam_energy": received_data["beam_energy"],
                            "detector_distance": received_data["detector_distance"],
                            "event_id": received_data["event_id"],
                            "frame_id": received_data["frame_id"],
                            "timestamp": received_data["timestamp"],
                        },
                        use_bin_type=True,
                    )
                    self._responding_socket.send_data(
                        identity=first_request[0], message=data_to_send
                    )
                    _ = self._request_list.popleft()
            else:
                print(
                    "OM Warning: Could not understand request "
                    f"'{str(first_request[1])}'."
                )
                _ = self._request_list.popleft()

        if self._pump_probe_experiment:
            if received_data["optical_laser_active"]:
                self._hit_rate_running_window.append(
                    float(received_data["frame_is_hit"])
                )
                avg_hit_rate: float = (
                    sum(self._hit_rate_running_window)
                    / self._running_average_window_size
                )
                self._hit_rate_timestamp_history.append(received_data["timestamp"])
                self._hit_rate_history.append(avg_hit_rate * 100.0)
            else:
                self._hit_rate_running_window_dark.append(
                    float(received_data["frame_is_hit"])
                )
                avg_hit_rate_dark: float = (
                    sum(self._hit_rate_running_window_dark)
                    / self._running_average_window_size
                )
                self._hit_rate_timestamp_history_dark.append(received_data["timestamp"])
                self._hit_rate_history_dark.append(avg_hit_rate_dark * 100.0)
        else:
            self._hit_rate_running_window.append(float(received_data["frame_is_hit"]))
            avg_hit_rate = (
                sum(self._hit_rate_running_window) / self._running_average_window_size
            )
            self._hit_rate_timestamp_history.append(received_data["timestamp"])
            self._hit_rate_history.append(avg_hit_rate * 100.0)

        peak_list_x_in_frame: List[float] = []
        peak_list_y_in_frame: List[float] = []
        peak_fs: float
        peak_ss: float
        peak_value: float
        for peak_fs, peak_ss, peak_value in zip(
            received_data["peak_list"]["fs"],
            received_data["peak_list"]["ss"],
            received_data["peak_list"]["intensity"],
        ):
            peak_index_in_slab: int = int(round(peak_ss)) * received_data["data_shape"][
                1
            ] + int(round(peak_fs))
            y_in_frame: float = self._visual_pixelmap_y[peak_index_in_slab]
            x_in_frame: float = self._visual_pixelmap_x[peak_index_in_slab]
            peak_list_x_in_frame.append(x_in_frame)
            peak_list_y_in_frame.append(y_in_frame)
            self._virt_powd_plot_img[y_in_frame, x_in_frame] += peak_value

        omdata_message: Dict[str, Any] = {
            "geometry_is_optimized": self._geometry_is_optimized,
            "timestamp": received_data["timestamp"],
            "hit_rate_timestamp_history": self._hit_rate_timestamp_history,
            "hit_rate_history": self._hit_rate_history,
            "virtual_powder_plot": self._virt_powd_plot_img,
            "beam_energy": received_data["beam_energy"],
            "detector_distance": received_data["detector_distance"],
            "first_panel_coffset": self._first_panel_coffset,
            "pixel_size": self._pixel_size,
            "pump_probe_experiment": self._pump_probe_experiment,
            "num_events": self._num_events,
            "num_hits": self._num_hits,
            "start_timestamp": self._start_timestamp,
        }
        if self._pump_probe_experiment:
            omdata_message[
                "hit_rate_timestamp_history_dark"
            ] = self._hit_rate_timestamp_history_dark
            omdata_message["hit_rate_history_dark"] = self._hit_rate_history_dark
        if self._num_events % self._data_broadcast_interval == 0:
            self._data_broadcast_socket.send_data(
                tag="omdata",
                message=omdata_message,
            )

        if "detector_data" in received_data:
            # If detector frame data is found in the data received from the
            # processing node, it must be broadcasted to visualization programs.

            self._frame_data_img[self._visual_pixelmap_y, self._visual_pixelmap_x] = (
                received_data["detector_data"]
                .ravel()
                .astype(self._frame_data_img.dtype)
            )

            self._data_broadcast_socket.send_data(
                tag="omframedata",
                message={
                    "frame_data": self._frame_data_img,
                    "timestamp": received_data["timestamp"],
                    "peak_list_x_in_frame": peak_list_x_in_frame,
                    "peak_list_y_in_frame": peak_list_y_in_frame,
                },
            )
            self._data_broadcast_socket.send_data(
                tag="omtweakingdata",
                message={
                    "detector_data": received_data["detector_data"],
                    "timestamp": received_data["timestamp"],
                },
            )

<<<<<<< HEAD
            if "detector_data" in received_data:
                # If detector frame data is found in the data received from the
                # processing node, it must be broadcasted to visualization programs.
                self._frame_data_img[
                    self._visual_pixelmap_y, self._visual_pixelmap_x
                ] = (
                    received_data["detector_data"]
                    .ravel()
                    .astype(self._frame_data_img.dtype)
                )

                self._data_broadcast_socket.send_data(
                    tag="view:omframedata",
                    message={
                        "frame_data": self._frame_data_img,
                        "timestamp": received_data["timestamp"],
                        "peak_list_x_in_frame": peak_list_x_in_frame,
                        "peak_list_y_in_frame": peak_list_y_in_frame,
                    },
                )
                self._data_broadcast_socket.send_data(
                    tag="view:omtweakingdata",
                    message={
                        "detector_data": received_data["detector_data"],
                        "timestamp": received_data["timestamp"],
                    },
                )
=======
        if (
            self._hit_frame_sending_interval is not None
            and self._num_events % self._hit_frame_sending_interval == 0
        ):
            rank_for_request: int = next(self._ranks_for_frame_request)
            return_dict[rank_for_request] = {"requests": "hit_frame"}
        if (
            self._non_hit_frame_sending_interval is not None
            and self._num_events % self._non_hit_frame_sending_interval == 0
        ):
            rank_for_request = next(self._ranks_for_frame_request)
            return_dict[rank_for_request] = {"requests": "non_hit_frame"}
>>>>>>> 184b730d

        if self._num_events % self._speed_report_interval == 0:
            now_time: float = time.time()
            time_diff: float = now_time - self._old_time
            events_per_second: float = float(self._speed_report_interval) / float(
                now_time - self._old_time
            )
            print(
                f"Processed: {self._num_events} in {time_diff:.2f} seconds "
                f"({events_per_second} Hz)"
            )
            sys.stdout.flush()
            self._old_time = now_time

        if return_dict:
            return return_dict
        return None

    def end_processing_on_processing_node(
        self, *, node_rank: int, node_pool_size: int
    ) -> Union[Dict[str, Any], None]:
        """
        Ends processing actions on the processing nodes.

        This method overrides the corresponding method of the base class: please also
        refer to the documentation of that class for more information.

        This function prints a message on the console and ends the processing.

        Arguments:

            node_rank: The OM rank of the current node, which is an integer that
                unambiguously identifies the current node in the OM node pool.

            node_pool_size: The total number of nodes in the OM pool, including all the
                processing nodes and the collecting node.

        Returns:

            Usually nothing. Optionally, a dictionary storing information to be sent to
            the processing node.
        """
        print(f"Processing node {node_rank} shutting down.")
        sys.stdout.flush()
        return None

    def end_processing_on_collecting_node(
        self, *, node_rank: int, node_pool_size: int
    ) -> None:
        """
        Ends processing on the collecting node.

        This method overrides the corresponding method of the base class: please also
        refer to the documentation of that class for more information.

        This function prints a message on the console and ends the processing.

        Arguments:

            node_rank: The OM rank of the current node, which is an integer that
                unambiguously identifies the current node in the OM node pool.

            node_pool_size: The total number of nodes in the OM pool, including all the
                processing nodes and the collecting node.
        """
        print(
            f"Processing finished. OM has processed {self._num_events} events "
            "in total."
        )
        sys.stdout.flush()<|MERGE_RESOLUTION|>--- conflicted
+++ resolved
@@ -121,30 +121,6 @@
             group="crystallography",
             parameter="binning",
             parameter_type=bool,
-<<<<<<< HEAD
-            required=False,
-        )
-        self._binning: Union[gen_algs.Binning, None]
-        if binning:
-            self._binning = gen_algs.Binning(
-                parameters=self._monitor_params.get_parameter_group(
-                    group="binning"
-                ),
-            )
-            self._peak_detection.set_peakfinder8_info(
-                self._binning.get_binned_layout_info()
-            )
-            self._peak_detection.set_bad_pixel_mask(
-                self._binning.bin_bad_pixel_mask(
-                    self._peak_detection.get_bad_pixel_mask()
-                )
-            )
-            self._peak_detection.set_radius_pixel_map(
-                self._binning.bin_pixel_maps(self._pixelmaps)["radius"]
-            )
-        else:
-            self._binning = None
-=======
         )
         if binning is None:
             self._binning: Union[gen_algs.Binning, None] = None
@@ -194,7 +170,6 @@
 
         self._send_hit_frame: bool = False
         self._send_non_hit_frame: bool = False
->>>>>>> 184b730d
 
         self._min_num_peaks_for_hit: int = self._monitor_params.get_parameter(
             group="crystallography",
@@ -269,24 +244,6 @@
             group="crystallography",
             parameter="binning",
             parameter_type=bool,
-<<<<<<< HEAD
-            required=False,
-        )
-        self._binning: Union[gen_algs.Binning, None]
-        if binning:
-            self._binning = gen_algs.Binning(
-                parameters=self._monitor_params.get_parameter_group(
-                    group="binning"
-                ),
-            )
-            self._pixelmaps = self._binning.bin_pixel_maps(self._pixelmaps)
-        else:
-            self._binning = None
-
-        # Theoretically, the pixel size and coffset could be different for every panel
-        # of the detector. Currently, the pixel size and coffset of the first module
-        # are taken as the pixel size and coffset of the whole detector.
-=======
         )
         if binning is None:
             self._binning = None
@@ -310,7 +267,6 @@
         # Theoretically, the pixel size could be different for every module of the
         # detector. The pixel size of the first module is taken as the pixel size
         # of the whole detector.
->>>>>>> 184b730d
         self._pixel_size: float = self._geometry["panels"][
             tuple(self._geometry["panels"].keys())[0]
         ]["res"]
@@ -459,15 +415,6 @@
         """
 
         processed_data: Dict[str, Any] = {}
-<<<<<<< HEAD
-        corrected_detector_data: numpy.ndarray = self._correction.apply_correction(
-            data=data["detector_data"]
-        )
-        if self._binning is not None:
-            binned_detector_data = self._binning.apply_binning(corrected_detector_data)
-        else:
-            binned_detector_data = corrected_detector_data
-=======
         corrected_detector_data: NDArray[
             numpy.float_
         ] = self._correction.apply_correction(data=data["detector_data"])
@@ -478,7 +425,6 @@
         else:
             binned_detector_data = corrected_detector_data
 
->>>>>>> 184b730d
         peak_list: cryst_algs.TypePeakList = self._peak_detection.find_peaks(
             data=binned_detector_data
         )
@@ -512,19 +458,6 @@
         processed_data["event_id"] = data["event_id"]
         processed_data["frame_id"] = data["frame_id"]
         processed_data["data_shape"] = binned_detector_data.shape
-<<<<<<< HEAD
-        if frame_is_hit:
-            processed_data["peak_list"] = peak_list
-            if self._hit_frame_sending_interval is not None:
-                self._hit_frame_sending_counter += 1
-                if self._hit_frame_sending_counter == self._hit_frame_sending_interval:
-                    # If the frame is a hit, and if the 'hit_sending_interval'
-                    # attribute says that the detector frame data should be sent to
-                    # the collecting node, adds the data to the 'processed_data'
-                    # dictionary (and resets the counter).
-                    processed_data["detector_data"] = binned_detector_data
-                    self._hit_frame_sending_counter = 0
-=======
         if self._pump_probe_experiment:
             processed_data["optical_laser_active"] = data["optical_laser_active"]
 
@@ -533,27 +466,11 @@
             if self._send_hit_frame is True:
                 processed_data["detector_data"] = binned_detector_data
                 self._send_hit_frame = False
->>>>>>> 184b730d
         else:
             processed_data["peak_list"] = {"fs": [], "ss": [], "intensity": []}
-<<<<<<< HEAD
-            if self._non_hit_frame_sending_interval is not None:
-                self._non_hit_frame_sending_counter += 1
-                if (
-                    self._non_hit_frame_sending_counter
-                    == self._non_hit_frame_sending_interval
-                ):
-                    # If the frame is a not a hit, and if the 'hit_sending_interval'
-                    # attribute says that the detector frame data should be sent to
-                    # the collecting node, adds the data to the 'processed_data'
-                    # dictionary (and resets the counter).
-                    processed_data["detector_data"] = binned_detector_data
-                    self._non_hit_frame_sending_counter = 0
-=======
             if self._send_non_hit_frame is True:
                 processed_data["detector_data"] = binned_detector_data
                 self._send_non_hit_frame = False
->>>>>>> 184b730d
 
         return (processed_data, node_rank)
 
@@ -728,35 +645,6 @@
                 },
             )
 
-<<<<<<< HEAD
-            if "detector_data" in received_data:
-                # If detector frame data is found in the data received from the
-                # processing node, it must be broadcasted to visualization programs.
-                self._frame_data_img[
-                    self._visual_pixelmap_y, self._visual_pixelmap_x
-                ] = (
-                    received_data["detector_data"]
-                    .ravel()
-                    .astype(self._frame_data_img.dtype)
-                )
-
-                self._data_broadcast_socket.send_data(
-                    tag="view:omframedata",
-                    message={
-                        "frame_data": self._frame_data_img,
-                        "timestamp": received_data["timestamp"],
-                        "peak_list_x_in_frame": peak_list_x_in_frame,
-                        "peak_list_y_in_frame": peak_list_y_in_frame,
-                    },
-                )
-                self._data_broadcast_socket.send_data(
-                    tag="view:omtweakingdata",
-                    message={
-                        "detector_data": received_data["detector_data"],
-                        "timestamp": received_data["timestamp"],
-                    },
-                )
-=======
         if (
             self._hit_frame_sending_interval is not None
             and self._num_events % self._hit_frame_sending_interval == 0
@@ -769,7 +657,6 @@
         ):
             rank_for_request = next(self._ranks_for_frame_request)
             return_dict[rank_for_request] = {"requests": "non_hit_frame"}
->>>>>>> 184b730d
 
         if self._num_events % self._speed_report_interval == 0:
             now_time: float = time.time()
