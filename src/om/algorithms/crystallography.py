# This file is part of OM.
#
# OM is free software: you can redistribute it and/or modify it under the terms of
# the GNU General Public License as published by the Free Software Foundation, either
# version 3 of the License, or (at your option) any later version.
#
# OM is distributed in the hope that it will be useful, but WITHOUT ANY WARRANTY;
# without even the implied warranty of MERCHANTABILITY or FITNESS FOR A PARTICULAR
# PURPOSE.  See the GNU General Public License for more details.
#
# You should have received a copy of the GNU General Public License along with OM.
# If not, see <http://www.gnu.org/licenses/>.
#
# Copyright 2020 SLAC National Accelerator Laboratory
#
# Based on OnDA - Copyright 2014-2019 Deutsches Elektronen-Synchrotron DESY,
# a research centre of the Helmholtz Association.
"""
Algorithms for the processing of crystallography data.

This module contains algorithms that perform crystallography-related data processing
(peak finding, etc.). In addition, it also contains several typed dictionaries that
store data needed or produced by these algorithms.
"""
from typing import List, Tuple, Union

import numpy  # type: ignore
from mypy_extensions import TypedDict

from scipy import signal  # type: ignore

from om.lib.peakfinder8_extension import peakfinder_8  # type: ignore


class TypePeakfinder8Info(TypedDict, total=True):
    """
    Detector layout information for the peakfinder8 algorithm.

    Base class: `TypedDict`

    This typed dictionary is used to store information about the data layout in a
    detector data frame, in the format needed by the [Peakfinder8PeakDetection]
    [om.algorithms.crystallography.Peakfinder8PeakDetection] algorithm. This
    information is usually retrieved via the [get_peakfinder8_info]
    [om.algorithms.crystallography.get_peakfinder8_info] function.

    Attributes:

        asic_nx: The fs size in pixels of each detector panel in the data frame.

        asic_ny: The ss size in pixels of each detector panel in the data frame.

        nasics_x: The number of detector panels along the fs axis of the data frame.

        nasics_y: The number of detector panels along the ss axis of the data frame.
    """

    asic_nx: int
    asic_ny: int
    nasics_x: int
    nasics_y: int


class TypePeakList(TypedDict, total=True):
    """
    Detected peaks information.

    This typed dictionary is used to store information about a set of peaks that
    were detected in a data frame.

    Attributes:

        num_peaks: The number of peaks that were detected in the data frame.

        fs: A list of fractional fs indexes that locate the detected peaks in the data
            frame.

        ss: A list of fractional ss indexes that locate the detected peaks in the data
            frame.

        intensity: A list of integrated intensities for the detected peaks.

        num_pixels: A list storing the number of pixels that make up each detected
            peak.

        max_pixel_intensity: A list storing, for each peak, the value of the pixel with
            the maximum intensity.

        snr: A list storing  the signal-to-noise ratio of each detected peak.
    """

    num_peaks: int
    fs: List[float]
    ss: List[float]
    intensity: List[float]
    num_pixels: List[float]
    max_pixel_intensity: List[float]
    snr: List[float]


def get_peakfinder8_info(detector_type: str) -> TypePeakfinder8Info:
    """
    Gets the peakfinder8 information for a detector.

    This function retrieves, for a supported detector type, the data layout information
    required by the [Peakfinder8PeakDetection]
    [om.algorithms.crystallography.Peakfinder8PeakDetection] algorithm.

    Arguments:

        detector_type: The type of detector for which the information needs to be
            retrieved. The following detector types are currently supported:

            * 'cspad': The CSPAD detector used at the CXI beamline of the LCLS facility
              before 2020.

            * 'pilatus': The Pilatus detector used at the P11 beamline of the PETRA III
              facility.

            * 'jungfrau1M': The 1M version of the Jungfrau detector used at the PETRA
              III facility.

            * 'jungfrau4M': The 4M version of the Jungfrau detector used at the CXI
              beamline of the LCLS facility.

            * 'epix10k2M': The 2M version of the Epix10KA detector used at the MFX
              beamline of the LCLS facility.

            * 'rayonix': The Rayonix detector used at the MFX beamline of the LCLS
              facility.

    Returns:

        A [TypePeakfinder8Info][om.algorithms.crystallography.TypePeakfinder8Info]
        dictionary storing the data layout information.
    """
    if detector_type == "cspad":
        peakfinder8_info: TypePeakfinder8Info = {
            "asic_nx": 194,
            "asic_ny": 185,
            "nasics_x": 8,
            "nasics_y": 8,
        }
    elif detector_type == "pilatus":
        peakfinder8_info = {
            "asic_nx": 2463,
            "asic_ny": 2527,
            "nasics_x": 1,
            "nasics_y": 1,
        }
    elif detector_type == "jungfrau1M":
        peakfinder8_info = {
            "asic_nx": 1024,
            "asic_ny": 512,
            "nasics_x": 1,
            "nasics_y": 2,
        }
    elif detector_type == "jungfrau4M":
        peakfinder8_info = {
            "asic_nx": 1024,
            "asic_ny": 512,
            "nasics_x": 1,
            "nasics_y": 8,
        }
    elif detector_type == "epix10k2M":
        peakfinder8_info = {
            "asic_nx": 384,
            "asic_ny": 352,
            "nasics_x": 1,
            "nasics_y": 16,
        }
    elif detector_type == "rayonix":
        peakfinder8_info = {
            "asic_nx": 1920,
            "asic_ny": 1920,
            "nasics_x": 1,
            "nasics_y": 1,
        }
    else:
        raise RuntimeError(
            "The peakfinder8 information for the {0} detector "
            "cannot be retrieved: detector type unknown"
        )

    return peakfinder8_info


class Peakfinder8PeakDetection:
    """
    See documentation of the `__init__` function.
    """

    def __init__(
        self,
        max_num_peaks: int,
        asic_nx: int,
        asic_ny: int,
        nasics_x: int,
        nasics_y: int,
        adc_threshold: float,
        minimum_snr: float,
        min_pixel_count: int,
        max_pixel_count: int,
        local_bg_radius: int,
        min_res: int,
        max_res: int,
        bad_pixel_map: Union[numpy.ndarray, None],
        radius_pixel_map: numpy.ndarray,
    ) -> None:
        """
        Peakfinder8 algorithm for peak detection.

        This algorithm stores the parameters required to find peaks in a detector data
        frame using the 'peakfinder8' strategy, and performs peak finding on a data
        frame upon request. The 'peakfinder8' peak detection strategy is described in
        the following publication:

        A. Barty, R. A. Kirian, F. R. N. C. Maia, M. Hantke, C. H. Yoon, T. A. White,
        and H. N. Chapman, "Cheetah: software for high-throughput reduction and
        analysis of serial femtosecond x-ray diffraction data", J Appl Crystallogr,
        vol. 47, pp. 1118-1131 (2014).

        Arguments:

            max_num_peaks: The maximum number of peaks that will be retrieved from each
                data frame. Additional peaks will be ignored.

            asic_nx: The fs size in pixels of each detector panel in the data frame
                (Can be retrieved from a [TypePeakfinder8Info]
                [om.algorithms.crystallography.TypePeakfinder8Info] dictionary).

            asic_ny: The ss size in pixels of each detector panel in the data frame
                (Can be retrieved from a [TypePeakfinder8Info]
                [om.algorithms.crystallography.TypePeakfinder8Info] dictionary).

            nasics_x: The number of panels along the fs axis of the data frame
                (Can be retrieved from a [TypePeakfinder8Info]
                [om.algorithms.crystallography.TypePeakfinder8Info] dictionary).

            nasics_y: The number of panels along the ss axis of the data frame
                (Can be retrieved from a [TypePeakfinder8Info]
                [om.algorithms.crystallography.TypePeakfinder8Info] dictionary).

            adc_threshold: The minimum ADC threshold for peak detection.

            minimum_snr: The minimum signal-to-noise ratio for peak detection.

            min_pixel_count: The minimum size of a peak in pixels.

            max_pixel_count: The maximum size of a peak in pixels.

            local_bg_radius: The radius for the estimation of the local background in
                pixels.

            min_res: The minimum resolution for a peak in pixels.

            max_res: The maximum resolution for a peak in pixels.

            bad_pixel_map: An array storing a bad pixel map. The map can be used to
                mark areas of the data frame that must be excluded from the peak
                search. If the value of this argument is None, no area will be excluded
                from the search. Defaults to None.

                * The map must be a numpy array of the same shape as the data frame on
                  which the algorithm will be applied.

                * Each pixel in the map must have a value of either 0, meaning that
                  the corresponding pixel in the data frame should be ignored, or 1,
                  meaning that the corresponding pixel should be included in the
                  search.

                * The map is only used to exclude areas from the peak search: the data
                  is not modified in any way.

            radius_pixel_map: A numpy array with radius information.

                * The array must have the same shape as the data frame on which the
                  algorithm will be applied.

                * Each element of the array must store, for the corresponding pixel in
                  the data frame, the distance in pixels from the origin
                  of the detector reference system (usually the center of the
                  detector).
        """
        self._max_num_peaks: int = max_num_peaks
        self._asic_nx: int = asic_nx
        self._asic_ny: int = asic_ny
        self._nasics_x: int = nasics_x
        self._nasics_y: int = nasics_y
        self._adc_thresh: float = adc_threshold
        self._minimum_snr: float = minimum_snr
        self._min_pixel_count: int = min_pixel_count
        self._max_pixel_count: int = max_pixel_count
        self._local_bg_radius: int = local_bg_radius
        self._radius_pixel_map: numpy.ndarray = radius_pixel_map
        self._min_res: int = min_res
        self._max_res: int = max_res
        self._mask: numpy.ndarray = bad_pixel_map
        self._mask_initialized: bool = False

    def find_peaks(self, data: numpy.ndarray) -> TypePeakList:
        """
        Finds peaks in a detector data frame.

        This function detects peaks in a data frame, and returns information about
        their location, size and intensity.

        Arguments:

            data: The detector data frame on which the peak finding must be performed.

        Returns:

            A [TypePeakList][om.algorithms.crystallography.TypePeakList] dictionary
            with information about the detected peaks.
        """
        if not self._mask_initialized:
            if self._mask is None:
                self._mask = numpy.ones_like(data, dtype=numpy.int8)
            else:
                self._mask = self._mask.astype(numpy.int8)

            res_mask: numpy.ndarray = numpy.ones(
                shape=self._mask.shape, dtype=numpy.int8
            )
            res_mask[numpy.where(self._radius_pixel_map < self._min_res)] = 0
            res_mask[numpy.where(self._radius_pixel_map > self._max_res)] = 0
            self._mask *= res_mask

        peak_list: Tuple[List[float], ...] = peakfinder_8(
            self._max_num_peaks,
            data.astype(numpy.float32),
            self._mask,
            self._radius_pixel_map,
            self._asic_nx,
            self._asic_ny,
            self._nasics_x,
            self._nasics_y,
            self._adc_thresh,
            self._minimum_snr,
            self._min_pixel_count,
            self._max_pixel_count,
            self._local_bg_radius,
        )

        return {
            "num_peaks": len(peak_list[0]),
            "fs": peak_list[0],
            "ss": peak_list[1],
            "intensity": peak_list[2],
<<<<<<< HEAD
            "num_pixels": peak_list[3],
            "max_pixel_intensity": peak_list[4],
            "snr": peak_list[5],
        }


class DropletDetection:
    """
    See documentation of the '__init__' function.
    """

    def __init__(
        self,
        oil_peak_min_i: int,
        oil_peak_max_i: int,
        water_peak_min_i: int,
        water_peak_max_i: int,
        oil_profile: numpy.ndarray,
        water_profile: numpy.ndarray,
        threshold: float,
        radius_pixel_map: numpy.ndarray,
        bad_pixel_map: numpy.ndarray,
    ) -> None:
        """
        Algorithm for aqueous droplet detection.

        This class stores the parameters needed by a droplet detection algorithm, and
        detects droplets in a detector data frame upon request. The algorithm has two
        modes of operation. The simple mode measures the ratio of the water peak height
        to the oil peak height. The more complex mode uses least squares to fit the
        radial profile with a pure oil and water profile and decide if its oil or
        water.

        Arguments:

            droplet_detection_enabled: Whether to apply or not droplet detection.

            save_radials: Whether or not to save radials and droplet detection results
                in an hdf5 file. This should be False if running on shared memory, but
                can be True when accessing data on disk, and can be useful for creating
                pure oil and water profiles.

            oil_peak_min_i: The minimum radial distance from the center of the detector
                reference system defining the oil peak (in pixels).

            oil_peak_max_i: The maximum radial distance from the center of the detector
                reference system defining the oil peak (in pixels).

            water_peak_min_i: The minimum radial distance from the center of the
                detector reference system defining the water peak (in pixels).

            water_peak_max_i: The maximum radial distance from the center of the
                detector reference system defining the water peak (in pixels).

            oil_profile: The radial profile for pure oil.

            water_profile: The radial profile for pure water or buffer.

            threshold:

            radius_pixel_map: A numpy array with radius information.

                * The array must have the same shape as the data frame on which the
                  algorithm will be applied.

                * Each element of the array must store, for the corresponding pixel in
                  the data frame, the distance in pixels from the origin
                  of the detector reference system (usually the center of the
                  detector).

            bad_pixel_map: An array storing a bad pixel map. The map can be used to
                mark areas of the data frame that must be excluded from the peak
                search. If the value of this argument is None, no area will be excluded
                from the search. Defaults to None.

                * The map must be a numpy array of the same shape as the data frame on
                  which the algorithm will be applied.

                * Each pixel in the map must have a value of either 0, meaning that
                  the corresponding pixel in the data frame should be ignored, or 1,
                  meaning that the corresponding pixel should be included in the
                  search.

                * The map is only used to exclude areas from the peak search: the data
                  is not modified in any way.

            TODO: Document this

        """
        self._oil_profile: numpy.ndarray = oil_profile
        self._water_profile: numpy.ndarray = water_profile
        self._threshold: float = threshold
        self._oil_peak_min_i: int = oil_peak_min_i
        self._oil_peak_max_i: int = oil_peak_max_i
        self._water_peak_min_i: int = water_peak_min_i
        self._water_peak_max_i: int = water_peak_max_i

        # Calculate radial bins just on initialization
        r: numpy.ndarray = radius_pixel_map
        rstep: float = 1.0
        nbins: int = int(r.max() / rstep)
        rbins = numpy.linspace(0, nbins * rstep, nbins + 1)

        # Create an array labeling each pixel according to which rbin it belongs
        self._rbin_labels: numpy.ndarray = numpy.searchsorted(rbins, r, "right")
        self._rbin_labels -= 1
        self._mask: numpy.ndarray = bad_pixel_map
        self._mask_initialized: bool = False
        self._first_time: bool = True

    def radial_profile(self, data: numpy.ndarray) -> numpy.ndarray:
        """
        Calculate radial profile from a detector data frame.

        This function calculates a radial profile based on the detector data frame
        provided to the function as input.

        Arguments:

            data: the detector data frame from which the radial profile will be
                calculated.

        Returns:

            A radial profile whose value is the average radial intensity calculated
            from the data frame.
        """
        if not self._mask_initialized:
            if self._mask is None:
                self._mask = numpy.ones_like(data, dtype=bool)
            else:
                self._mask = self._mask.astype(bool)
        xsum: numpy.ndarray = numpy.bincount(
            self._rbin_labels[self._mask].ravel(), data[self._mask].ravel()
        )
        xcount: numpy.ndarray = numpy.bincount(self._rbin_labels[self._mask].ravel())
        with numpy.errstate(divide="ignore", invalid="ignore"):
            # numpy.errstate just allows us to ignore the divide by zero warning
            radial = numpy.nan_to_num(xsum / xcount)
        radial = signal.medfilt(radial, 21)
        return radial

    # def _get_linear_combination(
    #     self, coefficients: numpy.ndarray, vectors: numpy.ndarray
    # ) -> numpy.ndarray:
    #     # This function returns a linear combination of the input vectors based on the
    #     # provided coefficients. The coefficients must be provided in the format of a
    #     # 1d array. The vectors should instead be provided as a 2d array: the 1d
    #     # arrays storing the vectors to combine must be stacked along the first
    #     # dimension of the 2d array. The coefficients array must have the same length
    #     # as the first axis of the vectors array. However, the coefficients array can
    #     # also have an additional optional element at the end. If the function detects
    #     # the additional element, it adds its value as a constant offset to the
    #     # combined vector.
    #     linear_comb: numpy.ndarray = numpy.zeros_like(vectors[0])
    #     n: int = vectors.shape[0]
    #     for v, c in zip(vectors, coefficients[:n]):
    #         linear_comb += v * c
    #     if len(coefficients) > n:
    #         linear_comb += coefficients[-1]
    #     return linear_comb

    def _fit_by_least_squares(self, radial: numpy.ndarray) -> numpy.ndarray:
        # This function fits a set of linearly combined vectors to a radial profile,
        # using a least-squares-based approach. The fit only takes into account the
        # range of radial bins defined by the xmin and xmax arguments.
        vectors = numpy.vstack((self._oil_profile, self._water_profile))
        a: numpy.ndarray = vectors.T
        b: numpy.ndarray = radial
        coefficients: numpy.ndarray
        residuals: numpy.ndarray
        rank: int
        s: numpy.ndarray
        coefficients, _, _, _ = numpy.linalg.lstsq(a, b, rcond=None)
        return coefficients

    def is_droplet(self, radial: numpy.ndarray) -> bool:
        """
        Decides whether a radial profile is from an aqueous droplet.

        This function takes a input a radial profile. It analyzes the profile and
        estimates the likelyhood that the scattering profile originates from a
        water droplet. From the estimation, the function then returns a binary
        assessment (the profile matches or does match a water droplet)

        Arguments:

            radial: The radial profile to assess.

        Returns:

            True if the radial profile matches an aqueous droplet, False otherwise.
        """
        try:
            # More complex algorithm where the radial is fit with a linear combination
            # of user defined oil and water profiles using least squares
            coefficients = self._fit_by_least_squares(radial)
            waterp_oilp_ratio: float = coefficients[1] / coefficients[0]
            if coefficients[0] < 0:
                # If oil coefficient is negative, it's all water
                waterp_oilp_ratio = 1.0
            if coefficients[1] < 0:
                # If water coefficient is negative, it's all oil
                waterp_oilp_ratio = 0.0
            frame_is_droplet: bool = (
                # If coefficients[1] > coefficients[0]: it's more water than oil
                waterp_oilp_ratio
                > self._threshold  # It's more water than threshold
            )
            if self._first_time:
                self._first_time = False
                print("Using fitting by least squares")
        except:
            # TODO: Why a try/except?
            # Simple ratio of water peak intensity to oil peak intensity
            oilp: float = numpy.mean(
                radial[self._oil_peak_min_i : self._oil_peak_max_i]
            )
            waterp: float = numpy.mean(
                radial[self._water_peak_min_i : self._water_peak_max_i]
            )
            waterp_oilp_ratio = waterp / oilp
            frame_is_droplet = (
                # If waterp_oilp_ratio > 1.0: it's more water than oil
                waterp_oilp_ratio
                > self._threshold  # It's more water than threshold
            )
            if self._first_time:
                self._first_time = False
                print("Using peak ratio")

        return frame_is_droplet
=======
            "num_pixels": peak_list[4],
            "max_pixel_intensity": peak_list[5],
            "snr": peak_list[6],
        }
>>>>>>> 9636e89e
<|MERGE_RESOLUTION|>--- conflicted
+++ resolved
@@ -348,10 +348,9 @@
             "fs": peak_list[0],
             "ss": peak_list[1],
             "intensity": peak_list[2],
-<<<<<<< HEAD
-            "num_pixels": peak_list[3],
-            "max_pixel_intensity": peak_list[4],
-            "snr": peak_list[5],
+            "num_pixels": peak_list[4],
+            "max_pixel_intensity": peak_list[5],
+            "snr": peak_list[6],
         }
 
 
@@ -580,10 +579,4 @@
                 self._first_time = False
                 print("Using peak ratio")
 
-        return frame_is_droplet
-=======
-            "num_pixels": peak_list[4],
-            "max_pixel_intensity": peak_list[5],
-            "snr": peak_list[6],
-        }
->>>>>>> 9636e89e
+        return frame_is_droplet